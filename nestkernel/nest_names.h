--- conflicted
+++ resolved
@@ -368,20 +368,6 @@
 extern const Name synaptic_elements; //!< Synaptic elements used in structural
                                      //!< plasticity
 
-<<<<<<< HEAD
-extern const Name t_lag;           //!< Lag within a time slice
-extern const Name t_origin;        //!< Origin of a time-slice
-extern const Name t_ref;           //!< Refractory period
-extern const Name t_ref_abs;       //!< Absolute refractory period
-extern const Name t_ref_remaining; //!< Time remaining till end of
-                                   //!< refractory state
-extern const Name t_ref_tot;              //!< Total refractory period
-extern const Name t_spike;                //!< Time of last spike
-extern const Name target;                 //!< Connection parameters
-extern const Name thread_local_target;    //!< Connection parameters
-extern const Name target_thread;          //!< Connection parameters
-extern const Name targets;                //!< Connection parameters
-=======
 extern const Name t_lag;     //!< Lag within a time slice
 extern const Name t_origin;  //!< Origin of a time-slice
 extern const Name t_ref;     //!< Refractory period
@@ -391,9 +377,9 @@
 extern const Name t_ref_tot; //!< Total refractory period, iaf_tum_2000
 extern const Name t_spike;   //!< Time of last spike
 extern const Name target;    //!< Connection parameters
+extern const Name thread_local_target;    //!< Connection parameters
 extern const Name target_thread; //!< Connection parameters
 extern const Name targets;       //!< Connection parameters
->>>>>>> efd79cb4
 extern const Name tau_1;     //!< Specific to Kobayashi, Tsubo, Shinomoto 2009
 extern const Name tau_2;     //!< Specific to Kobayashi, Tsubo, Shinomoto 2009
 extern const Name tau_ahp;   //!< Specific to iaf_chxk_2008 neuron
