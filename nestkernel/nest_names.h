--- conflicted
+++ resolved
@@ -280,16 +280,11 @@
                               //!< (pp_pop_psc_delta)
 extern const Name N_channels; //!< Specific to correlomatrix_detector
 extern const Name n_events;   //!< Recorder parameter
-<<<<<<< HEAD
-extern const Name n_proc;     //!< Number of component processes of ppd_sup_/
-                              //!< gamma_sup_generator
+extern const Name
+  n_proc; //!< Number of component processes of ppd_sup_/gamma_sup_generator
+extern const Name n_receptors;         //!< number of receptor ports
 extern const Name NaP_E_rev;  //!< specific to Hill & Tononi 2005
 extern const Name NaP_g_peak; //!< specific to Hill & Tononi 2005
-=======
-extern const Name
-  n_proc; //!< Number of component processes of ppd_sup_/gamma_sup_generator
-extern const Name n_receptors;         //!< number of receptor ports
->>>>>>> b1cc2c87
 extern const Name needs_prelim_update; //!< Node parameter
 extern const Name neuron;              //!< Node type
 extern const Name NMDA_E_rev;          //!< specific to Hill & Tononi 2005
@@ -451,16 +446,12 @@
 extern const Name taus_eta;   //!< Specific to population point process model
                               //!< (pp_pop_psc_delta)
 extern const Name taus_rise;  //!< Synapse rise constants (array)
-<<<<<<< HEAD
+extern const Name taus_syn;   //!< Synapse time constants (array)
+extern const Name taus_rise;  //!< Synapse rise constants (array)
 extern const Name taus_decay; //!< Synapse decay constants (array)
 extern const Name theta;    //!< Did not compile without (theta neuron problem)
 extern const Name theta_eq; //!< specific to Hill & Tononi 2005
 extern const Name thread;   //!< Node parameter
-=======
-extern const Name taus_syn;   //!< Synapse time constants (array)
-extern const Name theta;  //!< Did not compile without (theta neuron problem)
-extern const Name thread; //!< Node parameter
->>>>>>> b1cc2c87
 extern const Name thread_local_id; //!< Thead-local ID of node,
                                    //!< see Kunkel et al 2014, Sec 3.3.2
 extern const Name time_in_steps;   //!< Recorder parameter
