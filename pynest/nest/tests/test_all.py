# -*- coding: utf-8 -*-
#
# test_all.py
#
# This file is part of NEST.
#
# Copyright (C) 2004 The NEST Initiative
#
# NEST is free software: you can redistribute it and/or modify
# it under the terms of the GNU General Public License as published by
# the Free Software Foundation, either version 2 of the License, or
# (at your option) any later version.
#
# NEST is distributed in the hope that it will be useful,
# but WITHOUT ANY WARRANTY; without even the implied warranty of
# MERCHANTABILITY or FITNESS FOR A PARTICULAR PURPOSE.  See the
# GNU General Public License for more details.
#
# You should have received a copy of the GNU General Public License
# along with NEST.  If not, see <http://www.gnu.org/licenses/>.

import unittest
import nest

from . import compatibility

from . import test_errors
from . import test_stack
from . import test_create
from . import test_status
from . import test_onetooneconnect
from . import test_convergent_divergent_connect
from . import test_connect_all_to_all
from . import test_connect_fixed_indegree
from . import test_connect_fixed_outdegree
from . import test_connect_fixed_total_number
from . import test_connect_one_to_one
from . import test_connect_pairwise_bernoulli
from . import test_findconnections
from . import test_getconnections
from . import test_dataconnect
from . import test_events
from . import test_networks
from . import test_threads
from . import test_csa
from . import test_quantal_stp_synapse
<<<<<<< HEAD
from . import test_parrot_neuron
=======
from . import test_msp
>>>>>>> ed3cab67


def suite():

    suite = unittest.TestSuite()

    suite.addTest(test_errors.suite())
    suite.addTest(test_stack.suite())
    suite.addTest(test_create.suite())                    
    suite.addTest(test_status.suite())
    suite.addTest(test_onetooneconnect.suite())
    suite.addTest(test_convergent_divergent_connect.suite())
    suite.addTest(test_connect_all_to_all.suite())
    suite.addTest(test_connect_fixed_indegree.suite())
    suite.addTest(test_connect_fixed_outdegree.suite())
    suite.addTest(test_connect_fixed_total_number.suite())
    suite.addTest(test_connect_one_to_one.suite())
    suite.addTest(test_connect_pairwise_bernoulli.suite())
    suite.addTest(test_findconnections.suite())    
    suite.addTest(test_getconnections.suite())
    suite.addTest(test_dataconnect.suite())
    suite.addTest(test_events.suite())
    suite.addTest(test_networks.suite())
    suite.addTest(test_threads.suite())    
<<<<<<< HEAD
    suite.addTest(test_csa.suite())    
    suite.addTest(test_quantal_stp_synapse.suite())    
    suite.addTest(test_parrot_neuron.suite()) 

=======
    suite.addTest(test_csa.suite())
    suite.addTest(test_quantal_stp_synapse.suite())
    suite.addTest(test_msp.suite())
    
>>>>>>> ed3cab67
    return suite


if __name__ == "__main__":

    debug = nest.get_debug()
    nest.set_debug(True)

    runner = unittest.TextTestRunner(verbosity=2)
    runner.run(suite())

    nest.set_debug(debug)<|MERGE_RESOLUTION|>--- conflicted
+++ resolved
@@ -44,11 +44,8 @@
 from . import test_threads
 from . import test_csa
 from . import test_quantal_stp_synapse
-<<<<<<< HEAD
+from . import test_msp
 from . import test_parrot_neuron
-=======
-from . import test_msp
->>>>>>> ed3cab67
 
 
 def suite():
@@ -73,17 +70,11 @@
     suite.addTest(test_events.suite())
     suite.addTest(test_networks.suite())
     suite.addTest(test_threads.suite())    
-<<<<<<< HEAD
-    suite.addTest(test_csa.suite())    
-    suite.addTest(test_quantal_stp_synapse.suite())    
-    suite.addTest(test_parrot_neuron.suite()) 
-
-=======
     suite.addTest(test_csa.suite())
     suite.addTest(test_quantal_stp_synapse.suite())
     suite.addTest(test_msp.suite())
-    
->>>>>>> ed3cab67
+    suite.addTest(test_parrot_neuron.suite())
+
     return suite
 
 
