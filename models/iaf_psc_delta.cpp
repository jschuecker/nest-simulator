/*
 *  iaf_psc_delta.cpp
 *
 *  This file is part of NEST.
 *
 *  Copyright (C) 2004 The NEST Initiative
 *
 *  NEST is free software: you can redistribute it and/or modify
 *  it under the terms of the GNU General Public License as published by
 *  the Free Software Foundation, either version 2 of the License, or
 *  (at your option) any later version.
 *
 *  NEST is distributed in the hope that it will be useful,
 *  but WITHOUT ANY WARRANTY; without even the implied warranty of
 *  MERCHANTABILITY or FITNESS FOR A PARTICULAR PURPOSE.  See the
 *  GNU General Public License for more details.
 *
 *  You should have received a copy of the GNU General Public License
 *  along with NEST.  If not, see <http://www.gnu.org/licenses/>.
 *
 */

/* iaf_psc_delta is a neuron where the potential jumps on each spike arrival. */

#include "iaf_psc_delta.h"

// C++ includes:
#include <limits>

// Includes from libnestutil:
#include "numerics.h"

// Includes from nestkernel:
#include "exceptions.h"
#include "kernel_manager.h"
#include "universal_data_logger_impl.h"

// Includes from sli:
#include "dict.h"
#include "dictutils.h"
#include "doubledatum.h"
#include "integerdatum.h"

namespace nest
{

/* ----------------------------------------------------------------
 * Recordables map
 * ---------------------------------------------------------------- */

RecordablesMap< iaf_psc_delta > iaf_psc_delta::recordablesMap_;

// Override the create() method with one call to RecordablesMap::insert_()
// for each quantity to be recorded.
template <>
void
RecordablesMap< iaf_psc_delta >::create()
{
  // use standard names whereever you can for consistency!
  insert_( names::V_m, &iaf_psc_delta::get_V_m_ );
}

/* ----------------------------------------------------------------
 * Default constructors defining default parameters and state
 * ---------------------------------------------------------------- */

nest::iaf_psc_delta::Parameters_::Parameters_()
  : tau_m_( 10.0 )                                    // ms
  , c_m_( 250.0 )                                     // pF
  , t_ref_( 2.0 )                                     // ms
  , E_L_( -70.0 )                                     // mV
  , I_e_( 0.0 )                                       // pA
  , V_th_( -55.0 - E_L_ )                             // mV, rel to E_L_
  , V_min_( -std::numeric_limits< double_t >::max() ) // relative E_L_-55.0-E_L_
  , V_reset_( -70.0 - E_L_ )                          // mV, rel to E_L_
  , with_refr_input_( false )
{
}

nest::iaf_psc_delta::State_::State_()
  : y0_( 0.0 )
  , y3_( 0.0 )
  , r_( 0 )
  , refr_spikes_buffer_( 0.0 )
{
}

/* ----------------------------------------------------------------
 * Parameter and state extractions and manipulation functions
 * ---------------------------------------------------------------- */

void
nest::iaf_psc_delta::Parameters_::get( DictionaryDatum& d ) const
{
  def< double >( d, names::E_L, E_L_ ); // Resting potential
  def< double >( d, names::I_e, I_e_ );
  def< double >( d, names::V_th, V_th_ + E_L_ ); // threshold value
  def< double >( d, names::V_reset, V_reset_ + E_L_ );
  def< double >( d, names::V_min, V_min_ + E_L_ );
  def< double >( d, names::C_m, c_m_ );
  def< double >( d, names::tau_m, tau_m_ );
  def< double >( d, names::t_ref, t_ref_ );
  def< bool >( d, "refractory_input", with_refr_input_ );
}

double
nest::iaf_psc_delta::Parameters_::set( const DictionaryDatum& d )
{
  // if E_L_ is changed, we need to adjust all variables
  // defined relative to E_L_
  const double ELold = E_L_;
  updateValue< double >( d, names::E_L, E_L_ );
  const double delta_EL = E_L_ - ELold;

  if ( updateValue< double >( d, names::V_reset, V_reset_ ) )
    V_reset_ -= E_L_;
  else
    V_reset_ -= delta_EL;

  if ( updateValue< double >( d, names::V_th, V_th_ ) )
    V_th_ -= E_L_;
  else
    V_th_ -= delta_EL;

  if ( updateValue< double >( d, names::V_min, V_min_ ) )
    V_min_ -= E_L_;
  else
    V_min_ -= delta_EL;

  updateValue< double >( d, names::I_e, I_e_ );
  updateValue< double >( d, names::C_m, c_m_ );
  updateValue< double >( d, names::tau_m, tau_m_ );
  updateValue< double >( d, names::t_ref, t_ref_ );

  if ( V_reset_ >= V_th_ )
    throw BadProperty( "Reset potential must be smaller than threshold." );

  if ( c_m_ <= 0 )
    throw BadProperty( "Capacitance must be >0." );

  if ( t_ref_ < 0 )
    throw BadProperty( "Refractory time must not be negative." );

  if ( tau_m_ <= 0 )
    throw BadProperty( "Membrane time constant must be > 0." );

  updateValue< bool >( d, "refractory_input", with_refr_input_ );

  return delta_EL;
}

void
nest::iaf_psc_delta::State_::get( DictionaryDatum& d,
  const Parameters_& p ) const
{
  def< double >( d, names::V_m, y3_ + p.E_L_ ); // Membrane potential
}

void
nest::iaf_psc_delta::State_::set( const DictionaryDatum& d,
  const Parameters_& p,
  double delta_EL )
{
  if ( updateValue< double >( d, names::V_m, y3_ ) )
    y3_ -= p.E_L_;
  else
    y3_ -= delta_EL;
}

nest::iaf_psc_delta::Buffers_::Buffers_( iaf_psc_delta& n )
  : logger_( n )
{
}

nest::iaf_psc_delta::Buffers_::Buffers_( const Buffers_&, iaf_psc_delta& n )
  : logger_( n )
{
}

/* ----------------------------------------------------------------
 * Default and copy constructor for node
 * ---------------------------------------------------------------- */

nest::iaf_psc_delta::iaf_psc_delta()
  : Archiving_Node()
  , P_()
  , S_()
  , B_( *this )
{
  recordablesMap_.create();
}

nest::iaf_psc_delta::iaf_psc_delta( const iaf_psc_delta& n )
  : Archiving_Node( n )
  , P_( n.P_ )
  , S_( n.S_ )
  , B_( n.B_, *this )
{
}

/* ----------------------------------------------------------------
 * Node initialization functions
 * ---------------------------------------------------------------- */

void
nest::iaf_psc_delta::init_state_( const Node& proto )
{
  const iaf_psc_delta& pr = downcast< iaf_psc_delta >( proto );
  S_ = pr.S_;
}

void
nest::iaf_psc_delta::init_buffers_()
{
  B_.spikes_.clear();   // includes resize
  B_.currents_.clear(); // includes resize
  B_.logger_.reset();   // includes resize
  Archiving_Node::clear_history();
}

void
nest::iaf_psc_delta::calibrate()
{
  B_.logger_.init();

  const double h = Time::get_resolution().get_ms();


  V_.P33_ = std::exp( -h / P_.tau_m_ );
  V_.P30_ = 1 / P_.c_m_ * ( 1 - V_.P33_ ) * P_.tau_m_;


  // TauR specifies the length of the absolute refractory period as
  // a double_t in ms. The grid based iaf_psp_delta can only handle refractory
  // periods that are integer multiples of the computation step size (h).
  // To ensure consistency with the overall simulation scheme such conversion
  // should be carried out via objects of class nest::Time. The conversion
  // requires 2 steps:
  //     1. A time object r is constructed defining  representation of
  //        TauR in tics. This representation is then converted to computation
  //        time steps again by a strategy defined by class nest::Time.
  //     2. The refractory time in units of steps is read out get_steps(), a
  //        member function of class nest::Time.
  //
  // The definition of the refractory period of the iaf_psc_delta is consistent
  // the one of iaf_neuron_ps.
  //
  // Choosing a TauR that is not an integer multiple of the computation time
  // step h will leed to accurate (up to the resolution h) and self-consistent
  // results. However, a neuron model capable of operating with real valued
  // spike time may exhibit a different effective refractory time.
  //

  V_.RefractoryCounts_ = Time( Time::ms( P_.t_ref_ ) ).get_steps();
  // since t_ref_ >= 0, this can only fail in error
  assert( V_.RefractoryCounts_ >= 0 );
}

/* ----------------------------------------------------------------
 * Update and spike handling functions
 */

void
nest::iaf_psc_delta::update( Time const& origin,
  const long_t from,
  const long_t to )
{
<<<<<<< HEAD
  assert( to >= 0
    && ( delay ) from < kernel().connection_builder_manager.get_min_delay() );
=======
  assert( to >= 0 && ( delay ) from < kernel().connection_manager.get_min_delay() );
>>>>>>> fdfed898
  assert( from < to );

  const double_t h = Time::get_resolution().get_ms();
  for ( long_t lag = from; lag < to; ++lag )
  {
    if ( S_.r_ == 0 )
    {
      // neuron not refractory
      S_.y3_ = V_.P30_ * ( S_.y0_ + P_.I_e_ ) + V_.P33_ * S_.y3_
        + B_.spikes_.get_value( lag );

      // if we have accumulated spikes from refractory period,
      // add and reset accumulator
      if ( P_.with_refr_input_ && S_.refr_spikes_buffer_ != 0.0 )
      {
        S_.y3_ += S_.refr_spikes_buffer_;
        S_.refr_spikes_buffer_ = 0.0;
      }

      // lower bound of membrane potential
      S_.y3_ = ( S_.y3_ < P_.V_min_ ? P_.V_min_ : S_.y3_ );
    }
    else // neuron is absolute refractory
    {
      // read spikes from buffer and accumulate them, discounting
      // for decay until end of refractory period
      if ( P_.with_refr_input_ )
        S_.refr_spikes_buffer_ +=
          B_.spikes_.get_value( lag ) * std::exp( -S_.r_ * h / P_.tau_m_ );
      else
        B_.spikes_.get_value( lag ); // clear buffer entry, ignore spike

      --S_.r_;
    }

    // threshold crossing
    if ( S_.y3_ >= P_.V_th_ )
    {
      S_.r_ = V_.RefractoryCounts_;
      S_.y3_ = P_.V_reset_;

      // EX: must compute spike time
      set_spiketime( Time::step( origin.get_steps() + lag + 1 ) );

      SpikeEvent se;
      kernel().event_delivery_manager.send( *this, se, lag );
    }

    // set new input current
    S_.y0_ = B_.currents_.get_value( lag );

    // voltage logging
    B_.logger_.record_data( origin.get_steps() + lag );
  }
}

void
nest::iaf_psc_delta::handle( SpikeEvent& e )
{
  assert( e.get_delay() > 0 );

  // EX: We must compute the arrival time of the incoming spike
  //     explicity, since it depends on delay and offset within
  //     the update cycle.  The way it is done here works, but
  //     is clumsy and should be improved.
  B_.spikes_.add_value(
    e.get_rel_delivery_steps( kernel().simulation_manager.get_slice_origin() ),
    e.get_weight() * e.get_multiplicity() );
}

void
nest::iaf_psc_delta::handle( CurrentEvent& e )
{
  assert( e.get_delay() > 0 );

  const double_t c = e.get_current();
  const double_t w = e.get_weight();

  // add weighted current; HEP 2002-10-04
  B_.currents_.add_value(
    e.get_rel_delivery_steps( kernel().simulation_manager.get_slice_origin() ),
    w * c );
}

void
nest::iaf_psc_delta::handle( DataLoggingRequest& e )
{
  B_.logger_.handle( e );
}

} // namespace<|MERGE_RESOLUTION|>--- conflicted
+++ resolved
@@ -106,8 +106,8 @@
 double
 nest::iaf_psc_delta::Parameters_::set( const DictionaryDatum& d )
 {
-  // if E_L_ is changed, we need to adjust all variables
-  // defined relative to E_L_
+  // if E_L_ is changed, we need to adjust all variables defined relative to
+  // E_L_
   const double ELold = E_L_;
   updateValue< double >( d, names::E_L, E_L_ );
   const double delta_EL = E_L_ - ELold;
@@ -249,7 +249,6 @@
   // step h will leed to accurate (up to the resolution h) and self-consistent
   // results. However, a neuron model capable of operating with real valued
   // spike time may exhibit a different effective refractory time.
-  //
 
   V_.RefractoryCounts_ = Time( Time::ms( P_.t_ref_ ) ).get_steps();
   // since t_ref_ >= 0, this can only fail in error
@@ -265,12 +264,8 @@
   const long_t from,
   const long_t to )
 {
-<<<<<<< HEAD
-  assert( to >= 0
-    && ( delay ) from < kernel().connection_builder_manager.get_min_delay() );
-=======
-  assert( to >= 0 && ( delay ) from < kernel().connection_manager.get_min_delay() );
->>>>>>> fdfed898
+  assert(
+    to >= 0 && ( delay ) from < kernel().connection_manager.get_min_delay() );
   assert( from < to );
 
   const double_t h = Time::get_resolution().get_ms();
